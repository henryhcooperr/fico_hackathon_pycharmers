--- conflicted
+++ resolved
@@ -36,10 +36,6 @@
         "messages": conversation_history,
         "stream": False  # ← ADD THIS (Ollama uses different format)
     }
-<<<<<<< HEAD
-    
-=======
->>>>>>> 59b7a8a8
     try:
         response = requests.post(url, headers=headers, json=payload)
         response.raise_for_status()
@@ -47,69 +43,17 @@
         conversation_history.append({"role": "assistant", "content": reply})
         return reply
     except Exception as e:
-<<<<<<< HEAD
         return f"🛑 LLaMA error: {e}"
+
 # yes/no
-def extract_number(text, field_name=None):
-    """Extract numbers with context awareness"""
-    text = text.lower().strip()
-    
-    # Handle field-specific logic
-    if field_name == "Credit_Utilization_Ratio":
-        # Handle percentage inputs (30%, 30 percent, etc.)
-        percent_match = re.search(r'(\d+\.?\d*)\s*(?:%|percent)', text)
-        if percent_match:
-            return float(percent_match.group(1)) / 100 if float(percent_match.group(1)) > 1 else float(percent_match.group(1))
-        # If they just say a number for utilization, assume it's a percentage
-        simple_num = re.search(r'^(\d+)$', text.strip())
-        if simple_num:
-            num = float(simple_num.group(1))
-            return num / 100 if num > 1 else num
-    
-    # For payment/inquiry fields, handle common responses
-    if field_name in ["Num_of_Delayed_Payment", "Num_Credit_Inquiries"]:
-        if any(word in text for word in ["no", "none", "zero", "never", "0"]):
-            return 0.0
-        if "once" in text or "one" in text or "1" in text:
-            return 1.0
-        if "twice" in text or "two" in text or "2" in text:
-            return 2.0
-        if "few" in text:
-            return 3.0  # Assume "few" means 3
-    
-    # Handle income/debt with k/m notation
-    text_clean = text.replace("$", "").replace(",", "")
-    
-    # Check for thousands (50k, 50K, 50 thousand)
-    k_match = re.search(r'(\d+\.?\d*)\s*(?:k|thousand)', text_clean, re.IGNORECASE)
-    if k_match:
-        return float(k_match.group(1)) * 1000
-    
-    # Check for millions (1.5m, 2 million)
-    m_match = re.search(r'(\d+\.?\d*)\s*(?:m|million)', text_clean, re.IGNORECASE)
-    if m_match:
-        return float(m_match.group(1)) * 1000000
-    
-    # Standard number extraction
-    numbers = re.findall(r'\d+\.?\d*', text_clean)
-    if numbers:
-        return float(numbers[0])
-    
-    return None
-=======
-        return f" LLaMA error: {e}"
-
-
-# Extract numeric value only
 def extract_number(text):
-    text = text.lower().replace(",", "")
+    text = text.lower()
     if "yes" in text:
         return 1.0
     elif "no" in text:
         return 0.0
-    nums = re.findall(r"\d+\.?\d*", text)
+    nums = re.findall(r"[\d,.]+", text.replace(",", ""))
     return float(nums[0]) if nums else None
->>>>>>> 59b7a8a8
 
 
 # Questions ordered by credit importance
@@ -176,12 +120,7 @@
             if user_input.lower() in ["skip", "s"]:
                 break
 
-<<<<<<< HEAD
-            val = extract_number(user_input, field_name=field)
-=======
-
             val = extract_number(user_input)
->>>>>>> 59b7a8a8
             if val is not None:
                 user_data[field] = val
                 break
